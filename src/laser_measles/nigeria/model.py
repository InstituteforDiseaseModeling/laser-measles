--- conflicted
+++ resolved
@@ -103,12 +103,8 @@
     # Run the model
     model.run()
 
-<<<<<<< HEAD
-    if not parameters["no_viz"]:
-=======
     # Visualize the results
     if parameters["viz"]:
->>>>>>> d1bdf484
         model.visualize(pdf=parameters["pdf"])
 
     return
